import os
import itertools
import argparse
import yaml
from copy import deepcopy

# Post-processing parameter grid
# POST_PROCESS_GRID = {
#     "guided_filter": {
#         "r": [2, 8, 16],
#         "eps": [1e-2, 1e-3, 1e-4]
#     },
#     "gaussian_blur": {
#         "kernel_size": [3, 5, 7],
#         "sigma": [0.5, 1.0, 1.5]
#     },
#     "box_filter": {
#         "kernel_size": [3, 5, 7]
#     },
#     "normalized_std_interpolation": {}
# }

POST_PROCESS_GRID = {
    "guided_filter": {
        "r": [16],
        "eps": [1e-3]
    },
    "gaussian_blur": {
        "kernel_size": [7],
        "sigma": [1.5]
    },
    "box_filter": {
        "kernel_size": [3]
    },
    "bilateral_filter": {
        "d": [10],
        "sigma_color": [255],
        "sigma_space": [255]
    },
}
POST_PROCESS_INTERPOLATION_GRID = {
    "normalized_std_interpolation": {},
    "sigmoid_std_interpolation": {"scale": [1.0], "shift": [-2.5]}
}

# Model-specific default settings
# Probably not accurate since some params are being tuned rn
MODEL_PRESETS = {
    # "u_net": {
    #     "type": "u_net",
    #     "hidden_channels": 32,
    #     "dilation": 1,
    #     "conv_transpose": True,
    #     "weight_initialization": "glorot",
    #     "num_heads": 1,
    #     "include_pretrained_head": False,
    #     "depth_before_aggregate": True,
    #     "wandb_artifact_fullname": "MonocularDepthEstimation/MonocularDepthEstimation/best_model:v28",
    # },
    # "depth_anything": {
    #     "type": "depth_anything",
    #     "hidden_channels": 32,
    #     "dilation": 1,
    #     "conv_transpose": True,
    #     "weight_initialization": "glorot",
    #     "num_heads": 1,
    #     "include_pretrained_head": True,
    #     "depth_before_aggregate": True,
    #     "wandb_artifact_fullname": "MonocularDepthEstimation/MonocularDepthEstimation/best_model:v5",
    # },
    # "depth_anything_custom_head": {
    #     "type": "depth_anything",
    #     "hidden_channels": 32,
    #     "dilation": 1,
    #     "conv_transpose": True,
    #     "weight_initialization": "glorot",
    #     "num_heads": 1,
    #     "include_pretrained_head": False,
    #     "depth_before_aggregate": True,
    #     "wandb_artifact_fullname": "MonocularDepthEstimation/MonocularDepthEstimation/best_model:v31",
    # },
    "depth_anything_multi_head": {
        "type": "depth_anything",
        "hidden_channels": 32,
        "dilation": 1,
        "conv_transpose": True,
        "weight_initialization": "glorot",
        "num_heads": 4,
        "include_pretrained_head": False,
<<<<<<< HEAD
        "depth_before_aggregate": True,
        "wandb_artifact_fullname": "MonocularDepthEstimation/MonocularDepthEstimation/best_model:v32",
    },
    # "dinov2": {
    #     "type": "dinov2_backboned_unet",
    #     "hidden_channels": 32,
    #     "dilation": 1,
    #     "conv_transpose": False,
    #     "weight_initialization": "glorot",
    #     "num_heads": 1,
    #     "include_pretrained_head": False,
    #     "depth_before_aggregate": True,
    #     "wandb_artifact_fullname": "MonocularDepthEstimation/MonocularDepthEstimation/best_model:v22",
    # },
    # "dinov2_multi_head": {
    #     "type": "dinov2_backboned_unet",
    #     "hidden_channels": 32,
    #     "dilation": 1,
    #     "conv_transpose": True,
    #     "weight_initialization": "glorot",
    #     "num_heads": 4,
    #     "include_pretrained_head": False,
    #     "depth_before_aggregate": True,
    #     "wandb_artifact_fullname": "MonocularDepthEstimation/MonocularDepthEstimation/best_model:v25",
    # },
    # "dinov2_trans_conv": {
    #     "type": "dinov2_backboned_unet",
    #     "hidden_channels": 32,
    #     "dilation": 1,
    #     "conv_transpose": True,
    #     "weight_initialization": "glorot",
    #     "num_heads": 1,
    #     "include_pretrained_head": False,
    #     "depth_before_aggregate": True,
    #     "wandb_artifact_fullname": "MonocularDepthEstimation/MonocularDepthEstimation/best_model:v23",
    # }
=======
        "wandb_artifact_fullname": "MonocularDepthEstimation/MonocularDepthEstimation/best_model:v19",
    },
    "dinov2_large_backboned_unet": {
        "type": "dinov2_backboned_unet",
        "hidden_channels": 32,
        "dilation": 1,
        "conv_transpose": True,
        "weight_initialization": "glorot",
        "num_heads": 4,
        "include_pretrained_head": False,
        # "wandb_artifact_fullname": "MonocularDepthEstimation/MonocularDepthEstimation/best_model:v19",
    },
    "diunet": {
        "type": "diunet",
        "hidden_channels": 32,
        "dilation": 1,
        "conv_transpose": True,
        "weight_initialization": "glorot",
        "num_heads": 4,
        "include_pretrained_head": False,
        # "wandb_artifact_fullname": "MonocularDepthEstimation/MonocularDepthEstimation/best_model:v19",
    },
    "diunet_large": {
        "type": "diunet_large",
        "hidden_channels": 32,
        "dilation": 1,
        "conv_transpose": True,
        "weight_initialization": "glorot",
        "num_heads": 4,
        "include_pretrained_head": False,
        # "wandb_artifact_fullname": "MonocularDepthEstimation/MonocularDepthEstimation/best_model:v19",
    }
>>>>>>> 3f748c5d
}

# Base training/data/logging config
BASE_CONFIG = {
    "device": "cuda",
    "seed": 0,
    "data_dir": "/cluster/courses/cil/monocular_depth/data",
    "output_dir": "./output",
    "train": {
        "batch_size": 8,
    },
    "data": {
        "input_size": [426, 560],
        "num_workers": 2,
        "pin_memory": True,
    },
    "logging": {
        "log": True,
        "log_images": True,
        "val_every_step_log": True,
        "log_every_k_epochs": 1,
        "log_every_k_steps": -1,
        "run_name": "",
        "entity": "MonocularDepthEstimation",
        "project_name": "MonocularDepthEstimation",
        "upload_to_wandb": True,
    }
}

def parse_args():
    parser = argparse.ArgumentParser(description="Generate grid search post-process configs")
    parser.add_argument("--output_dir", type=str, default="./src/configs/postprocess_grid", help="Output directory")
    parser.add_argument("--model", type=str, default="dinov2_backboned_unet", choices=list(MODEL_PRESETS.keys()), help="Model type")
    return parser.parse_args()

def get_param_combinations(param_grid):
    if not param_grid:
        return [{}]
    keys, values = zip(*param_grid.items())
    return [dict(zip(keys, v)) for v in itertools.product(*values)]

def main():
    args = parse_args()
    os.makedirs(args.output_dir, exist_ok=True)

    config_id = 0
    for model_name, model_config in MODEL_PRESETS.items():
        for filter_method, filter_grid in POST_PROCESS_GRID.items():
            for filter_params in get_param_combinations(filter_grid):
                for interp_method, interp_grid in POST_PROCESS_INTERPOLATION_GRID.items():
                    for interp_params in get_param_combinations(interp_grid):
                        config = deepcopy(BASE_CONFIG)
                        config["model"] = deepcopy(model_config)
                        config["logging"]["run_name"] = f"FineTune/{model_name}/id_{config_id}_{filter_method}_{interp_method or 'none'}"

                        post_process = {filter_method: filter_params}
                        if interp_method:
                            post_process[interp_method] = interp_params
                        config["post_process"] = post_process

                        output_path = os.path.join(args.output_dir, f"postprocess_config_{config_id}.yml")
                        with open(output_path, "w") as f:
                            yaml.dump(config, f, default_flow_style=False)
                        config_id += 1

if __name__ == "__main__":
    main()<|MERGE_RESOLUTION|>--- conflicted
+++ resolved
@@ -87,7 +87,6 @@
         "weight_initialization": "glorot",
         "num_heads": 4,
         "include_pretrained_head": False,
-<<<<<<< HEAD
         "depth_before_aggregate": True,
         "wandb_artifact_fullname": "MonocularDepthEstimation/MonocularDepthEstimation/best_model:v32",
     },
@@ -124,9 +123,8 @@
     #     "depth_before_aggregate": True,
     #     "wandb_artifact_fullname": "MonocularDepthEstimation/MonocularDepthEstimation/best_model:v23",
     # }
-=======
-        "wandb_artifact_fullname": "MonocularDepthEstimation/MonocularDepthEstimation/best_model:v19",
-    },
+    #     "wandb_artifact_fullname": "MonocularDepthEstimation/MonocularDepthEstimation/best_model:v19",
+    # },
     "dinov2_large_backboned_unet": {
         "type": "dinov2_backboned_unet",
         "hidden_channels": 32,
@@ -157,7 +155,6 @@
         "include_pretrained_head": False,
         # "wandb_artifact_fullname": "MonocularDepthEstimation/MonocularDepthEstimation/best_model:v19",
     }
->>>>>>> 3f748c5d
 }
 
 # Base training/data/logging config
