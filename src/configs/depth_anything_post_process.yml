device: "cuda" # or "cpu"
seed: 0

data_dir: "/cluster/courses/cil/monocular_depth/data"
output_dir: "./output" # "/work/scratch/smarian/output"  # Replace with your username if you want to save the output to scratch to avoid quota issues

train:
  num_epochs: 15
  batch_size: 8
  learning_rate: 0.001
  weight_decay: 0.001
  gradient_regularizer_weight: 0
  gradient_loss_weight: 1
  head_penalty_weight: [1, 0]  # Weight is scheduled from first value to second value over the course of training

model:
  type: "depth_anything"  # The type of model to use. ["u_net", "depth_anything"]
  hidden_channels: 32
  dilation: 1

  num_heads: 16
  include_pretrained_head: false

<<<<<<< HEAD
post_process:
  # guided_filter:
  #   r: 16
  #   eps: 0.25
  # gaussian_blur:
  #   kernel_size: 7
  #   sigma: 2
  box_filter:
    kernel_size: 15
  normalized_std_interpolation: {}
=======
  wandb_artifact_fullname: "MonocularDepthEstimation/MonocularDepthEstimation/best_model:v5"

post_process: {}
  # gaussian_blur:
  #   kernel_size: 7
  #   sigma: 2
  # normalized_std_interpolation: {}
>>>>>>> 17d9ad36


data:
  num_workers: 2         # How many workers to use for parallel data loading
  pin_memory: true

logging:
  log: true                       # Whether to log the training or not (Useful for debugging to not create a new run every time)
  log_images: true                # Whether to log a comparison figure between predictions and ground truth (at both epoch- and step-level)
  val_every_step_log: true        # Whether to run on validation set at every step-level log
  log_every_k_epochs: 1           # How frequent to perform epoch-level logging (set to -1 to disable)
  log_every_k_steps: -1           # How frequent to perform step-level logging (set to -1 to disable)
<<<<<<< HEAD
  run_name: "more heads depth anything box filter"
=======
  run_name: "Depth Anything More Heads (no post processing)"
>>>>>>> 17d9ad36
  entity: "MonocularDepthEstimation"       # Which entity/team to log to. There should be no need to change this
  project_name: "MonocularDepthEstimation" # Which project to log to. There should be no need to change this
  upload_to_wandb: true                    # Whether to upload the model and predicted depth maps to wandb<|MERGE_RESOLUTION|>--- conflicted
+++ resolved
@@ -21,18 +21,7 @@
   num_heads: 16
   include_pretrained_head: false
 
-<<<<<<< HEAD
-post_process:
-  # guided_filter:
-  #   r: 16
-  #   eps: 0.25
-  # gaussian_blur:
-  #   kernel_size: 7
-  #   sigma: 2
-  box_filter:
-    kernel_size: 15
-  normalized_std_interpolation: {}
-=======
+
   wandb_artifact_fullname: "MonocularDepthEstimation/MonocularDepthEstimation/best_model:v5"
 
 post_process: {}
@@ -40,8 +29,6 @@
   #   kernel_size: 7
   #   sigma: 2
   # normalized_std_interpolation: {}
->>>>>>> 17d9ad36
-
 
 data:
   num_workers: 2         # How many workers to use for parallel data loading
@@ -53,11 +40,7 @@
   val_every_step_log: true        # Whether to run on validation set at every step-level log
   log_every_k_epochs: 1           # How frequent to perform epoch-level logging (set to -1 to disable)
   log_every_k_steps: -1           # How frequent to perform step-level logging (set to -1 to disable)
-<<<<<<< HEAD
-  run_name: "more heads depth anything box filter"
-=======
   run_name: "Depth Anything More Heads (no post processing)"
->>>>>>> 17d9ad36
   entity: "MonocularDepthEstimation"       # Which entity/team to log to. There should be no need to change this
   project_name: "MonocularDepthEstimation" # Which project to log to. There should be no need to change this
   upload_to_wandb: true                    # Whether to upload the model and predicted depth maps to wandb