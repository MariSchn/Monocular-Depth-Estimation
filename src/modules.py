--- conflicted
+++ resolved
@@ -548,8 +548,6 @@
             out = torch.sigmoid(out) * 10
 
         return out, std
-<<<<<<< HEAD
-=======
     
 class DiUNetLarge(nn.Module):
     def __init__(self, hidden_channels=64, dilation=1, num_heads=4, image_size=(426, 560), conv_transpose=True, weight_initialization="glorot", depth_before_aggregate=False):
@@ -782,7 +780,6 @@
             out = torch.sigmoid(out) * 10
 
         return out, std
->>>>>>> 3f748c5d
 
 class UNetWithDinoV2LargeBackbone(nn.Module):
     def __init__(self, hidden_channels=64, dilation=1, num_heads=4, image_size=(426, 560), conv_transpose=True, weight_initialization="glorot", depth_before_aggregate=False):
