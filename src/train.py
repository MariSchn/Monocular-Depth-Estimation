import hashlib
import os
import argparse
import wandb
import numpy as np
import torch
import torch.nn as nn
import torch.optim as optim
from torch.utils.data import DataLoader, Subset
from torchvision import transforms
import matplotlib.pyplot as plt
import tempfile
from tqdm import tqdm

from transformers import AutoImageProcessor, AutoModelForDepthEstimation, AutoModel

from utils import *
<<<<<<< HEAD
from modules import DiUNet, SimpleUNet, UNetWithDinoV2LargeBackbone, UNetWithDinoV2SmallBackbone, UncertaintyDepthAnything
=======
from modules import DiUNet, DiUNetLarge, SimpleUNet, UNetWithDinoV2LargeBackbone, UNetWithDinoV2SmallBackbone, UncertaintyDepthAnything
>>>>>>> 3f748c5d
from data import DepthDataset
from create_prediction_csv import process_depth_maps
from config import Config, load_config_from_yaml
from dataclasses import asdict

VALIDATION_DATASET_HASH_FILE_NAME = "val_dataset_indices_hash.txt"

def train_model(model, train_loader, val_loader, criterion, optimizer, num_epochs, device, output_dir):
    """Train the model and save the best based on validation metrics"""
    best_val_loss = float('inf')
    best_epoch = 0
    epoch_head_penalty = 0.0
    epoch_grad_loss = 0.0
    epoch_grad_reg = 0.0
    epoch_mean_uncertainty = 0.0
    train_losses = []
    val_losses = []

    total_num_steps = num_epochs * len(train_loader)
    for epoch in range(num_epochs):
        print(f"Epoch {epoch+1}/{num_epochs}")

        # Training phase
        model.train()
        train_loss = 0.0

        step = epoch * len(train_loader)
        for inputs, targets, _ in tqdm(train_loader, desc="Training"):
            inputs, targets = inputs.to(device), targets.to(device)

            # Zero the gradients
            optimizer.zero_grad()

            # Forward pass
            outputs, std = model(inputs)
            epoch_mean_uncertainty += std.mean().item() * inputs.size(0)

            loss = criterion(outputs, targets)

            if config["model"]["num_heads"] > 1 and config["train"]["head_penalty_weight"][0] > 0:
                head_penalty = model.module.head_penalty() if hasattr(model, 'module') else model.head_penalty()
                head_penalty_weight = np.interp(step, [0, total_num_steps], [config["train"]["head_penalty_weight"][0], config["train"]["head_penalty_weight"][1]])
                loss += head_penalty_weight * head_penalty
                epoch_head_penalty += head_penalty.item() * inputs.size(0)
            if config["train"]["gradient_loss_weight"] > 0:
                grad_loss = gradient_loss(outputs, targets)
                loss += config["train"]["gradient_loss_weight"] * grad_loss
                epoch_grad_loss += grad_loss.item() * inputs.size(0)
            if config["train"]["gradient_regularizer_weight"] > 0:
                grad_reg = gradient_regularizer(outputs)
                loss += config["train"]["gradient_regularizer_weight"] * grad_reg
                epoch_grad_reg += grad_reg.item() * inputs.size(0)

            # Backward pass and optimize
            loss.backward()
            optimizer.step()

            train_loss += loss.item() * inputs.size(0)

            # Step-level logging
            if config["logging"]["log_every_k_steps"] > 0 and step % config["logging"]["log_every_k_steps"] == 0:
                log_dict = {
                    "Step/Train Loss": loss.item(),
                    "Step/Step": step,
                    "Step/Epoch": epoch,
                }

                # Log comparisons
                if config["logging"]["log_images"]:
                    train_comparison = create_depth_comparison(model, train_log_rgb, train_log_depth, device)
                    val_comparison = create_depth_comparison(model, val_log_rgb, val_log_depth, device)

                    log_dict.update({
                        "Step/Train Depth Comparison": wandb.Image(train_comparison),
                        "Step/Validation Depth Comparison": wandb.Image(val_comparison),
                    })

                # Log validation loss
                if config["logging"]["val_every_step_log"]:
                    model.eval()
                    step_val_loss = 0.0

                    with torch.no_grad():
                        for inputs_, targets_, _ in val_loader:
                            inputs_, targets_ = inputs_.to(device), targets_.to(device)

                            # Forward pass
                            outputs_, _ = model(inputs_)
                            loss_ = criterion(outputs_, targets_)

                            step_val_loss += loss_.item() * inputs_.size(0)

                    log_dict["Step/Validation Loss"] = step_val_loss / len(val_loader.dataset)
                    model.train()

                wandb.log(log_dict)

            step += 1

        train_loss /= len(train_loader.dataset)
        train_losses.append(train_loss)

        epoch_head_penalty /= len(train_loader.dataset)
        epoch_grad_loss /= len(train_loader.dataset)
        epoch_grad_reg /= len(train_loader.dataset)
        epoch_mean_uncertainty /= len(train_loader.dataset)

        # Validation phase
        model.eval()
        val_loss = 0.0

        with torch.no_grad():
            for inputs, targets, _ in tqdm(val_loader, desc="Validation"):
                inputs, targets = inputs.to(device), targets.to(device)

                # Forward pass
                outputs, std = model(inputs)

                loss = criterion(outputs, targets)

                val_loss += loss.item() * inputs.size(0)

        val_loss /= len(val_loader.dataset)
        val_losses.append(val_loss)

        print(f"Train Loss: {train_loss:.4f}, Validation Loss: {val_loss:.4f}")

        # Epoch-level logging
        if config["logging"]["log_every_k_epochs"] > 0 and (epoch + 1) % config["logging"]["log_every_k_epochs"] == 0:
            log_dict = {
                "Epoch/Train Loss": train_loss,
                "Epoch/Validation Loss": val_loss,
                "Epoch/Train Head Penalty": epoch_head_penalty,
                "Epoch/Train Gradient Loss": epoch_grad_loss,
                "Epoch/Train Gradient Regularizer": epoch_grad_reg,
                "Epoch/Train Mean Uncertainty": epoch_mean_uncertainty,
            }

            if config["logging"]["log_images"]:
                # Log comparisons
                train_comparison = create_depth_comparison(model, train_log_rgb, train_log_depth, device)
                val_comparison = create_depth_comparison(model, val_log_rgb, val_log_depth, device)

                uncertainty_visualization = create_uncertainty_visualization(model, train_log_rgb, val_log_rgb, device)

                log_dict.update({
                    "Epoch/Train Depth Comparison": wandb.Image(train_comparison),
                    "Epoch/Validation Depth Comparison": wandb.Image(val_comparison),
                    "Epoch/Uncertainty Visualization": wandb.Image(uncertainty_visualization),
                })

            wandb.log(log_dict)

        # Save the best model
        if val_loss < best_val_loss:
            best_val_loss = val_loss
            best_epoch = epoch
            torch.save(model.state_dict(), os.path.join(output_dir, 'best_model.pth'))
            print(f"New best model saved at epoch {epoch+1} with validation loss: {val_loss:.4f}")

    print(f"\nBest model was from epoch {best_epoch+1} with validation loss: {best_val_loss:.4f}")

    # Save the best model
    if config["train"]["num_epochs"] > 0:
        if config["logging"]["upload_to_wandb"]:
            best_model_artifact = wandb.Artifact(name="best_model", type="model", description=f"Best model at epoch {best_epoch+1}")
            best_model_artifact.add_file(os.path.join(output_dir, 'best_model.pth'), name="best_model.pth")
            best_model_artifact.add_file(os.path.join(output_dir, VALIDATION_DATASET_HASH_FILE_NAME), name=VALIDATION_DATASET_HASH_FILE_NAME)
            wandb.log_artifact(best_model_artifact, aliases=[config["logging"]["run_name"].replace(" ", "_").replace("/", "").replace(":", "").lower()])

        # Load the best model
        model.load_state_dict(torch.load(os.path.join(output_dir, 'best_model.pth')))

    return model

def evaluate_model(model, val_loader, device, output_dir):
    """Evaluate the model and compute metrics on validation set"""
    model.eval()

    mae = 0.0
    rmse = 0.0
    rel = 0.0
    delta1 = 0.0
    delta2 = 0.0
    delta3 = 0.0
    sirmse = 0.0

    total_samples = 0
    target_shape = None

    with tempfile.TemporaryDirectory() as temp_dir:
        with torch.no_grad():
            for inputs, targets, filenames in tqdm(val_loader, desc="Evaluating"):
                inputs, targets = inputs.to(device), targets.to(device)
                batch_size = inputs.size(0)
                total_samples += batch_size

                if target_shape is None:
                    target_shape = targets.shape

                # Forward pass
                outputs, std = model(inputs)

                # Resize outputs to match target dimensions
                outputs = nn.functional.interpolate(
                    outputs,
                    size=targets.shape[-2:],  # Match height and width of targets
                    mode='bilinear',
                    align_corners=True
                )

                # Save predictions into temp_dir
                if config["logging"]["upload_to_wandb"]:
                    for i in range(batch_size):
                        filename = filenames[i]
                        depth_pred = outputs[i].cpu().squeeze().numpy()

                        # Save depth map prediction as numpy array
                        np.save(os.path.join(temp_dir, f"{filename}"), depth_pred)

                # Calculate metrics
                abs_diff = torch.abs(outputs - targets)
                mae += torch.sum(abs_diff).item()
                rmse += torch.sum(torch.pow(abs_diff, 2)).item()
                rel += torch.sum(abs_diff / (targets + 1e-6)).item()

                # Calculate scale-invariant RMSE for each image in the batch
                for i in range(batch_size):
                    # Convert tensors to numpy arrays
                    pred_np = outputs[i].cpu().squeeze().numpy()
                    target_np = targets[i].cpu().squeeze().numpy()

                    EPSILON = 1e-6

                    valid_target = target_np > EPSILON
                    if not np.any(valid_target):
                        continue

                    target_valid = target_np[valid_target]
                    pred_valid = pred_np[valid_target]

                    log_target = np.log(target_valid)

                    pred_valid = np.where(pred_valid > EPSILON, pred_valid, EPSILON)
                    log_pred = np.log(pred_valid)

                    # Calculate scale-invariant error
                    diff = log_pred - log_target
                    diff_mean = np.mean(diff)

                    # Calculate RMSE for this image
                    sirmse += np.sqrt(np.mean((diff - diff_mean) ** 2))

                # Calculate thresholded accuracy
                max_ratio = torch.max(outputs / (targets + 1e-6), targets / (outputs + 1e-6))
                delta1 += torch.sum(max_ratio < 1.25).item()
                delta2 += torch.sum(max_ratio < 1.25**2).item()
                delta3 += torch.sum(max_ratio < 1.25**3).item()

                # Save some sample predictions
                if total_samples <= 5 * batch_size:
                    for i in range(min(batch_size, 5)):
                        idx = total_samples - batch_size + i

                        # Convert tensors to numpy arrays
                        input_np = inputs[i].cpu().permute(1, 2, 0).numpy()
                        target_np = targets[i].cpu().squeeze().numpy()
                        output_np = outputs[i].cpu().squeeze().numpy()

                        # Normalize for visualization
                        input_np = (input_np - input_np.min()) / (input_np.max() - input_np.min() + 1e-6)

                        # Create visualization
                        plt.figure(figsize=(15, 5))

                        plt.subplot(1, 3, 1)
                        plt.imshow(input_np)
                        plt.title("RGB Input")
                        plt.axis('off')

                        plt.subplot(1, 3, 2)
                        plt.imshow(target_np, cmap='plasma')
                        plt.title("Ground Truth Depth")
                        plt.axis('off')

                        plt.subplot(1, 3, 3)
                        plt.imshow(output_np, cmap='plasma')
                        plt.title("Predicted Depth")
                        plt.axis('off')

                        plt.tight_layout()
                        plt.savefig(os.path.join(output_dir, f"sample_{idx}.png"))
                        plt.close()

                # Free up memory
                del inputs, targets, outputs, abs_diff, max_ratio

            # Clear CUDA cache
            torch.cuda.empty_cache()

        # Upload validation images to Weights and Biases
        if config["logging"]["log"] and config["logging"]["upload_to_wandb"]:
            val_artifact = wandb.Artifact(name=f"validation_images", type="predictions", description="Best model validation depth predictions")
            val_artifact.add_dir(temp_dir)
            wandb.log_artifact(val_artifact, aliases=[config["logging"]["run_name"].replace(" ", "_").replace("/", "").replace(":", "").lower()])
            val_artifact.wait()

    # Calculate final metrics using stored target shape
    total_pixels = target_shape[1] * target_shape[2] * target_shape[3]  # channels * height * width
    mae /= total_samples * total_pixels
    rmse = np.sqrt(rmse / (total_samples * total_pixels))
    rel /= total_samples * total_pixels
    sirmse = sirmse / total_samples
    delta1 /= total_samples * total_pixels
    delta2 /= total_samples * total_pixels
    delta3 /= total_samples * total_pixels

    metrics = {
        'MAE': mae,
        'RMSE': rmse,
        'siRMSE': sirmse,
        'REL': rel,
        'Delta1': delta1,
        'Delta2': delta2,
        'Delta3': delta3
    }

    return metrics

def generate_test_predictions(model, test_loader, device, output_dir):
    """Generate predictions for the test set without ground truth"""
    model.eval()

    # Ensure predictions directory exists
    ensure_dir(output_dir)

    with torch.no_grad():
        for inputs, filenames in tqdm(test_loader, desc="Generating Test Predictions"):
            inputs = inputs.to(device)
            batch_size = inputs.size(0)

            # Forward pass
            outputs, std = model(inputs)

            # Resize outputs to match original input dimensions (426x560)
            outputs = nn.functional.interpolate(
                outputs,
                size=(426, 560),  # Original input dimensions
                mode='bilinear',
                align_corners=True
            )

            # Save all test predictions
            for i in range(batch_size):
                # Get filename without extension
                filename = filenames[i].split(' ')[1]

                # Save depth map prediction as numpy array
                depth_pred = outputs[i].cpu().squeeze().numpy()
                np.save(os.path.join(output_dir, f"{filename}"), depth_pred)

            # Clean up memory
            del inputs, outputs

        # Clear cache after test predictions
        torch.cuda.empty_cache()

        # Upload test images to Weights and Biases
        if config["logging"]["log"] and config["logging"]["upload_to_wandb"]:
            test_artifact = wandb.Artifact(name="test_images", type="predictions", description="Test depth predictions")
            test_artifact.add_dir(output_dir)
            wandb.log_artifact(test_artifact, aliases=[config["logging"]["run_name"].replace(" ", "_").replace("/", "").replace(":", "").lower()])
            test_artifact.wait()

if __name__ == "__main__":
    # Parse arguments
    parser = argparse.ArgumentParser()
    parser.add_argument("--config", type=str, default="./configs/default.yml", help="The config file from which to load the hyperparameters")
    args = parser.parse_args()

    # Load config file
    # config = load_config(args)
    config = load_config_from_yaml(args.config)

    # Define paths
    train_data_dir = os.path.join(config["data_dir"], "train")
    test_data_dir = os.path.join(config["data_dir"], "test")

    train_list_file = os.path.join(config["data_dir"], "train_list.txt")
    test_list_file = os.path.join(config["data_dir"], "test_list.txt")

    results_dir = os.path.join(config["output_dir"], f"{config['logging']['run_name']}_results")
    predictions_dir = os.path.join(config["output_dir"], f"{config['logging']['run_name']}_predictions")

    # Create output directories
    ensure_dir(results_dir)
    ensure_dir(predictions_dir)

    # Define transforms
    if config["model"]["type"] == "u_net":
        train_transform = transforms.Compose([
            transforms.Resize((426, 560)),
            transforms.ColorJitter(brightness=0.2, contrast=0.2, saturation=0.2, hue=0.1),  # Data augmentation
            transforms.ToTensor(),
            transforms.Normalize(mean=[0.485, 0.456, 0.406], std=[0.229, 0.224, 0.225])
        ])

        test_transform = transforms.Compose([
            transforms.Resize((426, 560)),
            transforms.ToTensor(),
            transforms.Normalize(mean=[0.485, 0.456, 0.406], std=[0.229, 0.224, 0.225])
        ])
    elif config["model"]["type"] == "depth_anything":
        train_transform = AutoImageProcessor.from_pretrained("depth-anything/Depth-Anything-V2-Metric-Indoor-Small-hf")
        test_transform = AutoImageProcessor.from_pretrained("depth-anything/Depth-Anything-V2-Metric-Indoor-Small-hf")
<<<<<<< HEAD
    elif config["model"]["type"] == "dinov2_backboned_unet" or config["model"]["type"] == "dinov2_large_backboned_unet" or config["model"]["type"] == "diunet":
=======
    elif config["model"]["type"] == "dinov2_backboned_unet" or config["model"]["type"] == "dinov2_large_backboned_unet" or config["model"]["type"] == "diunet" or config["model"]["type"] == "diunet_large":
>>>>>>> 3f748c5d
        train_transform = transforms.Compose([
            transforms.Resize((426, 560)),
            transforms.ColorJitter(brightness=0.2, contrast=0.2, saturation=0.2, hue=0.1),  # Data augmentation
            transforms.ToTensor(),
            transforms.Normalize(mean=[0.485, 0.456, 0.406], std=[0.229, 0.224, 0.225])
        ])

        test_transform = transforms.Compose([
            transforms.Resize((426, 560)),
            transforms.ToTensor(),
            transforms.Normalize(mean=[0.485, 0.456, 0.406], std=[0.229, 0.224, 0.225])
        ])


    # Create training dataset with ground truth
    train_full_dataset = DepthDataset(
        data_dir=train_data_dir,
        list_file=train_list_file,
        transform=train_transform,
        target_transform=target_transform,
        has_gt=True
    )

    # Create test dataset without ground truth
    test_dataset = DepthDataset(
        data_dir=test_data_dir,
        list_file=test_list_file,
        transform=test_transform,
        has_gt=False  # Test set has no ground truth
    )

    # Split training dataset into train and validation
    total_size = len(train_full_dataset)
    train_size = int(0.85 * total_size)   # 85% for training
    val_size = total_size - train_size    # 15% for validation

    # Set a fixed random seed for reproducibility
    torch.manual_seed(config["seed"])

    train_dataset, val_dataset = torch.utils.data.random_split(
        train_full_dataset, [train_size, val_size], generator=torch.Generator().manual_seed(config["seed"])
    )
    val_indices = val_dataset.indices
    val_hash = hashlib.sha256(torch.tensor(val_indices).numpy().tobytes()).hexdigest()
    print(f"Validation indices hash: {val_hash}")
    # Save the hash to a text file so we can recover it later.
    hash_path = os.path.join(results_dir, VALIDATION_DATASET_HASH_FILE_NAME)
    with open(hash_path, "w") as f:
        f.write(val_hash)

    # Get images to be used as visualizations duringn logging
    train_log_rgb, train_log_depth, _ = train_dataset[0]
    val_log_rgb, val_log_depth, _ = val_dataset[0]

    # Create data loaders with memory optimizations
    train_loader = DataLoader(
        train_dataset,
        batch_size=config["train"]["batch_size"],
        shuffle=True,
        num_workers=config["data"]["num_workers"],
        pin_memory=config["data"]["pin_memory"],
        drop_last=True,
        persistent_workers=True
    )

    val_loader = DataLoader(
        val_dataset,
        batch_size=config["train"]["batch_size"],
        shuffle=False,
        num_workers=config["data"]["num_workers"],
        pin_memory=config["data"]["pin_memory"],
    )

    test_loader = DataLoader(
        test_dataset,
        batch_size=config["train"]["batch_size"],
        shuffle=False,
        num_workers=config["data"]["num_workers"],
        pin_memory=config["data"]["pin_memory"],
    )

    print(f"Train size: {len(train_dataset)}, Validation size: {len(val_dataset)}, Test size: {len(test_dataset)}")

    # Set device
    if torch.cuda.is_available() and config["device"] == "cuda":
        DEVICE = torch.device("cuda")
    else:
        DEVICE = torch.device("cpu")

    # Clear CUDA cache before model initialization
    torch.cuda.empty_cache()

    # Display GPU memory info
    if torch.cuda.is_available():
        print(f"GPU: {torch.cuda.get_device_name(0)}")
        print(f"Total GPU memory: {torch.cuda.get_device_properties(0).total_memory / 1e9:.2f} GB")
        print(f"Initially allocated: {torch.cuda.memory_allocated(0) / 1e9:.2f} GB")

    if config["model"]["type"] == "u_net":
        model = SimpleUNet(
            hidden_channels=config["model"]["hidden_channels"],
            dilation=config["model"]["dilation"],
            num_heads=config["model"]["num_heads"],
            conv_transpose=config["model"]["conv_transpose"],
            weight_initialization=config["model"]["weight_initialization"],
            depth_before_aggregate=config["model"]["depth_before_aggregate"],
        )
    elif config["model"]["type"] == "depth_anything":
        model = UncertaintyDepthAnything(
            num_heads=config["model"]["num_heads"],
            include_pretrained_head=config["model"]["include_pretrained_head"],
            weight_initialization=config["model"]["weight_initialization"],
        )
    elif config["model"]["type"] == "dinov2_backboned_unet":
        model = UNetWithDinoV2SmallBackbone(
            num_heads=config["model"]["num_heads"],
            image_size=(config["data"]["input_size"][0], config["data"]["input_size"][1]),
            conv_transpose=config["model"]["conv_transpose"],
            weight_initialization=config["model"]["weight_initialization"],
            depth_before_aggregate=config["model"]["depth_before_aggregate"],
        )
    elif config["model"]["type"] == "dinov2_large_backboned_unet":
        model = UNetWithDinoV2LargeBackbone(
            num_heads=config["model"]["num_heads"],
            image_size=(config["data"]["input_size"][0], config["data"]["input_size"][1]),
            conv_transpose=config["model"]["conv_transpose"],
            weight_initialization=config["model"]["weight_initialization"],
            depth_before_aggregate=config["model"]["depth_before_aggregate"],
        )
    elif config["model"]["type"] == "diunet":
        model = DiUNet(
<<<<<<< HEAD
=======
            num_heads=config["model"]["num_heads"],
            image_size=(config["data"]["input_size"][0], config["data"]["input_size"][1]),
            conv_transpose=config["model"]["conv_transpose"],
            weight_initialization=config["model"]["weight_initialization"],
            depth_before_aggregate=config["model"]["depth_before_aggregate"],
        )
    elif config["model"]["type"] == "diunet_large":
        model = DiUNetLarge(
>>>>>>> 3f748c5d
            num_heads=config["model"]["num_heads"],
            image_size=(config["data"]["input_size"][0], config["data"]["input_size"][1]),
            conv_transpose=config["model"]["conv_transpose"],
            weight_initialization=config["model"]["weight_initialization"],
            depth_before_aggregate=config["model"]["depth_before_aggregate"],
        )
    else:
        raise ValueError(f"Unknown model type: {config['model']['type']}")

    model = nn.DataParallel(model)
    model = model.to(DEVICE)
    print(f"Using device: {DEVICE}")

    # Print memory usage after model initialization
    if torch.cuda.is_available():
        print(f"Memory allocated after model init: {torch.cuda.memory_allocated(0) / 1e9:.2f} GB")

    # Define loss function and optimizer
    criterion = nn.MSELoss()
    optimizer = optim.AdamW(model.parameters(), lr=config["train"]["learning_rate"], weight_decay=config["train"]["weight_decay"])

    # Initialize Weights and Biases for logging
    config.model.num_parameters = sum(p.numel() for p in model.parameters() if p.requires_grad)
    wandb.init(
        entity=config["logging"]["entity"],
        project=config["logging"]["project_name"],
        name=config['logging']["run_name"],
        config=asdict(config),
        mode="online" if config["logging"]["log"] else "disabled",
        save_code=True,
    )

    # Train the model
    print("Starting training...")
    model = train_model(model, train_loader, val_loader, criterion, optimizer, config["train"]["num_epochs"], DEVICE, results_dir)

    # Evaluate the model on validation set
    print("Evaluating model on validation set...")
    metrics = evaluate_model(model, val_loader, DEVICE, results_dir)

    # Log metrics to Weights and Biases
    wandb.log({
        "Metrics/MAE": metrics['MAE'],
        "Metrics/RMSE": metrics['RMSE'],
        "Metrics/siRMSE": metrics['siRMSE'],
        "Metrics/REL": metrics['REL'],
        "Metrics/Delta1": metrics['Delta1'],
        "Metrics/Delta2": metrics['Delta2'],
        "Metrics/Delta3": metrics['Delta3']
    })

    # Print metrics
    print("\nValidation Metrics:")
    for name, value in metrics.items():
        print(f"{name}: {value:.4f}")

    # Save metrics to file
    with open(os.path.join(results_dir, 'validation_metrics.txt'), 'w') as f:
        for name, value in metrics.items():
            f.write(f"{name}: {value:.4f}\n")

    # Generate predictions for the test set
    print("Generating predictions for test set...")
    generate_test_predictions(model, test_loader, DEVICE, predictions_dir)

    print(f"Results saved to {results_dir}")
    print(f"All test depth map predictions saved to {predictions_dir}")

    # Process depth maps and save to CSV
    print("Processing depth maps and saving to CSV...")
    process_depth_maps(test_list_file, predictions_dir, os.path.join(predictions_dir, 'predictions.csv'))

    if config["logging"]["log"] and config["logging"]["upload_to_wandb"]:
        csv_artifact = wandb.Artifact(name="predictions_csv", type="submission", description="Test depth predictions CSV")
        csv_artifact.add_file(os.path.join(predictions_dir, 'predictions.csv'), name="predictions.csv")
        wandb.log_artifact(csv_artifact, aliases=[config["logging"]["run_name"].replace(" ", "_").replace("/", "").replace(":", "").lower()])
        csv_artifact.wait()

    wandb.finish()<|MERGE_RESOLUTION|>--- conflicted
+++ resolved
@@ -15,11 +15,7 @@
 from transformers import AutoImageProcessor, AutoModelForDepthEstimation, AutoModel
 
 from utils import *
-<<<<<<< HEAD
-from modules import DiUNet, SimpleUNet, UNetWithDinoV2LargeBackbone, UNetWithDinoV2SmallBackbone, UncertaintyDepthAnything
-=======
 from modules import DiUNet, DiUNetLarge, SimpleUNet, UNetWithDinoV2LargeBackbone, UNetWithDinoV2SmallBackbone, UncertaintyDepthAnything
->>>>>>> 3f748c5d
 from data import DepthDataset
 from create_prediction_csv import process_depth_maps
 from config import Config, load_config_from_yaml
@@ -435,11 +431,7 @@
     elif config["model"]["type"] == "depth_anything":
         train_transform = AutoImageProcessor.from_pretrained("depth-anything/Depth-Anything-V2-Metric-Indoor-Small-hf")
         test_transform = AutoImageProcessor.from_pretrained("depth-anything/Depth-Anything-V2-Metric-Indoor-Small-hf")
-<<<<<<< HEAD
-    elif config["model"]["type"] == "dinov2_backboned_unet" or config["model"]["type"] == "dinov2_large_backboned_unet" or config["model"]["type"] == "diunet":
-=======
     elif config["model"]["type"] == "dinov2_backboned_unet" or config["model"]["type"] == "dinov2_large_backboned_unet" or config["model"]["type"] == "diunet" or config["model"]["type"] == "diunet_large":
->>>>>>> 3f748c5d
         train_transform = transforms.Compose([
             transforms.Resize((426, 560)),
             transforms.ColorJitter(brightness=0.2, contrast=0.2, saturation=0.2, hue=0.1),  # Data augmentation
@@ -571,8 +563,6 @@
         )
     elif config["model"]["type"] == "diunet":
         model = DiUNet(
-<<<<<<< HEAD
-=======
             num_heads=config["model"]["num_heads"],
             image_size=(config["data"]["input_size"][0], config["data"]["input_size"][1]),
             conv_transpose=config["model"]["conv_transpose"],
@@ -581,7 +571,6 @@
         )
     elif config["model"]["type"] == "diunet_large":
         model = DiUNetLarge(
->>>>>>> 3f748c5d
             num_heads=config["model"]["num_heads"],
             image_size=(config["data"]["input_size"][0], config["data"]["input_size"][1]),
             conv_transpose=config["model"]["conv_transpose"],
